--- conflicted
+++ resolved
@@ -132,14 +132,6 @@
                 exp = np.zeros(anomalies.shape)
                 exp[:, selected_features] = 1
                 explanation.append(exp)
-<<<<<<< HEAD
-
-=======
-                anomalies_info[anomaly] = {
-                    "alpha": alpha,
-                    "features": selected_features
-                }
->>>>>>> a75f566d
             elif anomaly == "local":
                 selected_features = anomalies_info["features"]
                 alpha = anomalies_info["alpha"]
