random_seed: 0
save_fig: True
output_path: 'results'
device: 'auto'
mode: 'benchmark' # 'benchmark' or 'debug'
force_rerun: True

realistic_synthetic_mode: null
alpha: 5
percentage: 0.1
run_id: "adbench_synthetic_anomaly"


defaults:
  - _self_
  - dataset: wine
  - model: 'DDPM'
  - training_method: 'iterative_dataset_sampling'
  - override hydra/launcher: 'joblib'


hydra:
  launcher:
      n_jobs: 2
  sweeper: 
    params:
      # All datasets that start with A_synthetic
<<<<<<< HEAD
      dataset:  glob(A_synthetic*)
      training_method: iterative_dataset_sampling
=======
      dataset:  glob(ADBench_synthetic*)
      training_method: unsupervised, iterative_dataset_sampling
>>>>>>> 924f15f4
<|MERGE_RESOLUTION|>--- conflicted
+++ resolved
@@ -25,10 +25,5 @@
   sweeper: 
     params:
       # All datasets that start with A_synthetic
-<<<<<<< HEAD
       dataset:  glob(A_synthetic*)
-      training_method: iterative_dataset_sampling
-=======
-      dataset:  glob(ADBench_synthetic*)
-      training_method: unsupervised, iterative_dataset_sampling
->>>>>>> 924f15f4
+      training_method: iterative_dataset_sampling